<?xml version="1.1" encoding="UTF-8"?>

<!--
 * See the NOTICE file distributed with this work for additional
 * information regarding copyright ownership.
 *
 * This is free software; you can redistribute it and/or modify it
 * under the terms of the GNU Lesser General Public License as
 * published by the Free Software Foundation; either version 2.1 of
 * the License, or (at your option) any later version.
 *
 * This software is distributed in the hope that it will be useful,
 * but WITHOUT ANY WARRANTY; without even the implied warranty of
 * MERCHANTABILITY or FITNESS FOR A PARTICULAR PURPOSE. See the GNU
 * Lesser General Public License for more details.
 *
 * You should have received a copy of the GNU Lesser General Public
 * License along with this software; if not, write to the Free
 * Software Foundation, Inc., 51 Franklin St, Fifth Floor, Boston, MA
 * 02110-1301 USA, or see the FSF site: http://www.fsf.org.
-->

<xwikidoc version="1.3" reference="Antivirus.Translations" locale="">
  <web>Antivirus</web>
  <name>Translations</name>
  <language/>
  <defaultLanguage>en</defaultLanguage>
  <translation>0</translation>
  <creator>xwiki:XWiki.Admin</creator>
  <parent>Antivirus.WebHome</parent>
  <author>xwiki:XWiki.Admin</author>
  <contentAuthor>xwiki:XWiki.Admin</contentAuthor>
  <version>1.1</version>
  <title/>
  <comment/>
  <minorEdit>false</minorEdit>
  <syntaxId>plain/1.0</syntaxId>
  <hidden>true</hidden>
  <content>admin.antivirus=Antivirus

Antivirus.ConfigurationClass_enabled=Enabled
Antivirus.ConfigurationClass_enabled_hint=If antivirus scanning is enabled, for any of the attachment uploading, page creation or scheduled full-wiki scan operations.
Antivirus.ConfigurationClass_defaultEngineName=Default Antivirus
Antivirus.ConfigurationClass_defaultEngineName_hint=The antivirus engine to use during scanning. Use the Extension Manager to search for other implementations that you can install and use.
Antivirus.ConfigurationClass_alwaysSendReport=Always Send Report
Antivirus.ConfigurationClass_alwaysSendReport_hint=If the report at the end of a Scheduled Scan should always be sent to the admins, even when no infection has been detected.
Antivirus.ConfigurationClass_maxFileSize=Maximum File Size
<<<<<<< HEAD
Antivirus.ConfigurationClass_maxFileSize_hint=The maximum file size for which a scan should be performed at upload time.
=======
Antivirus.ConfigurationClass_maxFileSize_hint=The maximum file size for which a scan should be performed at upload time (the scheduled scans won't be affected by this setting).
>>>>>>> 0a399d57

antivirus.extension.name=Antivirus Application

antivirus.log.title=Antivirus Incidents Log
antivirus.log.deletedMarker=(deleted)

antivirus.log.incident.title=Incident: {0}

antivirus.log.index.attachmentName=Filename
antivirus.log.index.attachmentInfections=Infections
antivirus.log.index.incidentAction=Status
antivirus.log.index.incidentDate=Detection Date
antivirus.log.index.incidentContext=Context
antivirus.log.index.attachmentDocument=Page
antivirus.log.index.attachmentDate=Attachment Date
antivirus.log.index.attachmentAuthor=Uploaded by
antivirus.log.index._actions=Actions
antivirus.log.index._actions.delete=Delete
antivirus.log.index._actions.deleteall=Delete All

Antivirus.AntivirusIncidentClass_incidentAction_blocked=Blocked
Antivirus.AntivirusIncidentClass_incidentAction_deleted=Deleted
Antivirus.AntivirusIncidentClass_incidentAction_deleteFailed=Delete Failed
Antivirus.AntivirusIncidentClass_incidentAction_scanFailed=Scan Failed
Antivirus.AntivirusIncidentClass_incidentContext_upload=Upload
Antivirus.AntivirusIncidentClass_incidentContext_scheduledScan=Scheduled Scan

antivirus.log.actions.notSupported=Action not supported.
antivirus.log.actions.notSpecified=No action was specified.

antivirus.log.actions.deleteall=Delete All Incidents
antivirus.log.actions.deleteall.success=Incidents successfully deleted.
antivirus.log.actions.deleteall.failure=Failed to delete the following incidents ({0}):

antivirus.log.actions.delete.confirm.title=Confirm Delete
antivirus.log.actions.delete.confirm.question=Are you sure you want to delete this incident?
antivirus.log.actions.delete.confirm.button=Delete

antivirus.log.actions.deleteall.confirm.title=Confirm Delete All
antivirus.log.actions.deleteall.confirm.question=Are you sure you wish to delete all incidents from the log?
antivirus.log.actions.deleteall.confirm.button=Delete All
antivirus.log.actions.confirmModal.cancelButton=Cancel

antivirus.log.actions.status.delete.inProgress=Deleting...
antivirus.log.actions.status.delete.done=Deleted
antivirus.log.actions.status.delete.failed=Failed to delete</content>
  <object>
    <name>Antivirus.Translations</name>
    <number>0</number>
    <className>XWiki.TranslationDocumentClass</className>
    <guid>033c6d5a-1d1a-45cb-b009-99325c53a459</guid>
    <class>
      <name>XWiki.TranslationDocumentClass</name>
      <customClass/>
      <customMapping/>
      <defaultViewSheet/>
      <defaultEditSheet/>
      <defaultWeb/>
      <nameField/>
      <validationScript/>
      <scope>
        <cache>0</cache>
        <disabled>0</disabled>
        <displayType>select</displayType>
        <freeText>forbidden</freeText>
        <largeStorage>0</largeStorage>
        <multiSelect>0</multiSelect>
        <name>scope</name>
        <number>1</number>
        <prettyName>Scope</prettyName>
        <relationalStorage>0</relationalStorage>
        <separator> </separator>
        <separators>|, </separators>
        <size>1</size>
        <unmodifiable>0</unmodifiable>
        <values>GLOBAL|WIKI|USER|ON_DEMAND</values>
        <classType>com.xpn.xwiki.objects.classes.StaticListClass</classType>
      </scope>
    </class>
    <property>
      <scope>WIKI</scope>
    </property>
  </object>
</xwikidoc><|MERGE_RESOLUTION|>--- conflicted
+++ resolved
@@ -45,11 +45,7 @@
 Antivirus.ConfigurationClass_alwaysSendReport=Always Send Report
 Antivirus.ConfigurationClass_alwaysSendReport_hint=If the report at the end of a Scheduled Scan should always be sent to the admins, even when no infection has been detected.
 Antivirus.ConfigurationClass_maxFileSize=Maximum File Size
-<<<<<<< HEAD
-Antivirus.ConfigurationClass_maxFileSize_hint=The maximum file size for which a scan should be performed at upload time.
-=======
 Antivirus.ConfigurationClass_maxFileSize_hint=The maximum file size for which a scan should be performed at upload time (the scheduled scans won't be affected by this setting).
->>>>>>> 0a399d57
 
 antivirus.extension.name=Antivirus Application
 
