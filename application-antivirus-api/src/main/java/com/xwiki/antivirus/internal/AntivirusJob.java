/*
 * See the NOTICE file distributed with this work for additional
 * information regarding copyright ownership.
 *
 * This is free software; you can redistribute it and/or modify it
 * under the terms of the GNU Lesser General Public License as
 * published by the Free Software Foundation; either version 2.1 of
 * the License, or (at your option) any later version.
 *
 * This software is distributed in the hope that it will be useful,
 * but WITHOUT ANY WARRANTY; without even the implied warranty of
 * MERCHANTABILITY or FITNESS FOR A PARTICULAR PURPOSE. See the GNU
 * Lesser General Public License for more details.
 *
 * You should have received a copy of the GNU Lesser General Public
 * License along with this software; if not, write to the Free
 * Software Foundation, Inc., 51 Franklin St, Fifth Floor, Boston, MA
 * 02110-1301 USA, or see the FSF site: http://www.fsf.org.
 */
package com.xwiki.antivirus.internal;

<<<<<<< HEAD
import com.google.gson.Gson;
import com.google.gson.JsonObject;
import com.xpn.xwiki.XWiki;
import com.xpn.xwiki.XWikiContext;
import com.xpn.xwiki.XWikiException;
import com.xpn.xwiki.doc.XWikiAttachment;
import com.xpn.xwiki.doc.XWikiDocument;
import com.xpn.xwiki.objects.BaseObject;
import com.xpn.xwiki.plugin.scheduler.AbstractJob;
import com.xpn.xwiki.web.Utils;
import com.xwiki.antivirus.*;
import com.xwiki.licensing.Licensor;
=======
import java.util.ArrayList;
import java.util.Arrays;
import java.util.Collection;
import java.util.Date;
import java.util.HashMap;
import java.util.LinkedHashMap;
import java.util.List;
import java.util.Map;

>>>>>>> 0a399d57
import org.apache.commons.lang3.exception.ExceptionUtils;
import org.quartz.JobExecutionContext;
import org.quartz.JobExecutionException;
import org.quartz.SchedulerException;
import org.slf4j.Logger;
import org.slf4j.LoggerFactory;
import org.xwiki.environment.Environment;
import org.xwiki.model.reference.AttachmentReference;
import org.xwiki.model.reference.DocumentReference;
import org.xwiki.model.reference.DocumentReferenceResolver;
import org.xwiki.model.reference.WikiReference;
import org.xwiki.query.Query;
import org.xwiki.query.QueryException;
import org.xwiki.query.QueryManager;
import org.xwiki.wiki.descriptor.WikiDescriptorManager;

import java.io.FileWriter;
import java.io.IOException;
import java.io.PrintWriter;
import java.nio.file.Files;
import java.nio.file.Paths;
import java.util.*;
import java.util.stream.Collectors;
import java.util.stream.IntStream;

/**
 * Periodically runs an antivirus scan on all attachments in the wiki.
 *
 * @version $Id$
 */
public class AntivirusJob extends AbstractJob {
    private static final String JOB_START_TIME_KEY = "startTime";

    private static final String SCANNED_FILES_NR_KEY = "filesScanned";

    private static final String LAST_DOCUMENT_KEY = "lastDocument";

    public static final String PATH = "/jobs/status/antivirus/";

    public static final String JSON_FILE_NAME = "scan.properties";

    private static final Logger LOGGER = LoggerFactory.getLogger(AntivirusJob.class);

    private final Gson gson = new Gson();

    private int filesScanned = 0;

    @Override
    protected void executeJob(JobExecutionContext jobContext) throws JobExecutionException {
        try {
            List<JobExecutionContext> activeAntivirusJobs = jobContext.getScheduler()
                    .getCurrentlyExecutingJobs()
                    .stream()
                    .filter(job -> job.getJobDetail().getKey().getName().matches("[\\w\\d]+:Antivirus\\.AntivirusJob_\\d+"))
                    .collect(Collectors.toList());
            if (activeAntivirusJobs.size() > 1 && !activeAntivirusJobs.stream().min(Comparator.comparing(JobExecutionContext::getFireTime)).get().equals(jobContext)) {
                LOGGER.warn("Stopped Antivirus Job from execution as there was another instance already running!");
                return;
            }
        } catch (SchedulerException e) {
            throw new RuntimeException(e);
        }
        XWikiContext context = getXWikiContext();

        String jsonPath = getJsonPath();

        JsonObject scanJson = createJson(jsonPath);

        AntivirusConfiguration antivirusConfiguration = Utils.getComponent(AntivirusConfiguration.class);
        if (!antivirusConfiguration.isEnabled()) {
            if (LOGGER.isDebugEnabled()) {
                LOGGER.debug("Scheduled Antivirus scan is skipped. Antivirus is disabled.");
            }
            return;
        }

        // Skip if license has expired.
        Licensor licensor = Utils.getComponent(Licensor.class);
        if (!licensor.hasLicensure(new DocumentReference(context.getMainXWiki(), "Antivirus", "ConfigurationClass"))) {
            LOGGER.warn("Scheduled Antivirus scan is skipped. "
                    + "No valid Antivirus license has been found. Please visit the 'Licenses' section in Administration.");
            return;
        }

        Date startDate = new Date(scanJson.getAsJsonPrimitive(JOB_START_TIME_KEY).getAsLong());

        if (LOGGER.isDebugEnabled()) {
            LOGGER.debug("Antivirus scheduled scan execution using engine [{}] has started...",
                    antivirusConfiguration.getDefaultEngineName());
        }

        // Get the configured antivirus engine.
        AntivirusEngine antivirus = null;
        try {
            antivirus = Utils.getComponent(AntivirusEngine.class, antivirusConfiguration.getDefaultEngineName());
        } catch (Exception e) {
            LOGGER.error("Failed to load antivirus engine [{}] for scheduled scan.",
                    antivirusConfiguration.getDefaultEngineName(), e);
            return;
        }


        List<String> wikiIds = null;
        try {
            wikiIds = Utils.getComponent(WikiDescriptorManager.class).getAllIds().stream().sorted().collect(Collectors.toList());
        } catch (Exception e) {
            LOGGER.error("Failed to get the list of wikis to scan", e);
            return;
        }
        AntivirusLog antivirusLog = Utils.getComponent(AntivirusLog.class);

        DocumentReferenceResolver<String> resolver = Utils.getComponent(DocumentReferenceResolver.TYPE_STRING);
        String previousScanWiki = scanJson.get(LAST_DOCUMENT_KEY).getAsString().isEmpty() ?
                "" : resolver.resolve(scanJson.get(LAST_DOCUMENT_KEY).getAsString()).getWikiReference().getName();
        int resumeIndex = Math.max(wikiIds.indexOf(previousScanWiki), 0);

        for (int i = resumeIndex; i < wikiIds.size(); i++) {
            scanWiki(wikiIds.get(i), antivirus, scanJson, jsonPath, antivirusLog, antivirusConfiguration.getDefaultEngineName());
        }

        Date endDate = new Date();

        // Send the report by email, if needed.
        maybeSendReport(startDate, endDate);

        try {
            Files.delete(Paths.get(jsonPath));
        } catch (IOException e) {
            LOGGER.warn("Antivirus Job Scan status file at [{}] could not be deleted when Job execution finished",
                    jsonPath, e);
        }

        if (LOGGER.isDebugEnabled()) {
            LOGGER.debug("Antivirus scheduled scan execution using engine [{}] has finished.",
                    antivirusConfiguration.getDefaultEngineName());
        }
    }

    private void scanWiki(String wikiId, AntivirusEngine antivirus, JsonObject scanJson, String jsonPath,
                          AntivirusLog antivirusLog, String engineHint) {
        if (LOGGER.isDebugEnabled()) {
            LOGGER.debug("Scanning wiki [{}]...", wikiId);
        }

        // Get the list of scannable documents, that contain attachments.
        List<String> docsWithAttachments = null;
        QueryManager queryManager = Utils.getComponent(QueryManager.class);
        try {
            Query query = queryManager
                    .createQuery("SELECT DISTINCT doc.fullName FROM XWikiDocument AS doc, XWikiAttachment AS attachment "
                            + "WHERE doc.id = attachment.docId ORDER BY doc.fullName", Query.HQL)
                    .setWiki(wikiId);
            docsWithAttachments = query.execute();
        } catch (Exception e) {
            LOGGER.error("Failed to get the list of documents with attachments to scan for wiki [{}]", wikiId, e);
            return;
        }
        // Scan the documents and get the results.
        DocumentReferenceResolver<String> resolver = Utils.getComponent(DocumentReferenceResolver.TYPE_STRING);
        WikiReference wikiReference = new WikiReference(wikiId);
        List<DocumentReference> docRefs = docsWithAttachments.stream().map(docName -> resolver.resolve(docName, wikiReference)).collect(Collectors.toList());
        String previousScanDocument = scanJson.get(LAST_DOCUMENT_KEY).getAsString();
        OptionalInt indexOpt = IntStream.range(0, docRefs.size())
                .filter(i -> previousScanDocument.equals(docRefs.get(i).toString()))
                .findFirst();

        for (int i = indexOpt.orElse(0); i < docsWithAttachments.size(); i++) {
            DocumentReference documentReference = resolver.resolve(docsWithAttachments.get(i), wikiReference);
            scanDocument(documentReference, antivirus, scanJson, antivirusLog, engineHint);
            scanJson.addProperty(LAST_DOCUMENT_KEY, documentReference.toString());
            scanJson.addProperty(SCANNED_FILES_NR_KEY, filesScanned);
            persistJson(jsonPath, scanJson);
        }
    }

    private void scanDocument(DocumentReference documentReference, AntivirusEngine antivirus, JsonObject scanJson,
                              AntivirusLog antivirusLog, String engineHint) {
        XWikiContext context = getXWikiContext();
        XWiki xwiki = context.getWiki();

        if (LOGGER.isDebugEnabled()) {
            LOGGER.debug("Scanning document [{}]...", documentReference);
        }

        XWikiDocument document = null;
        try {
            document = xwiki.getDocument(documentReference, context);
        } catch (Exception e) {
            LOGGER.error("Failed to scan attachments of document [{}]", documentReference, e);
            return;
        }
        // Used for logging.
        Map<XWikiAttachment, Collection<String>> deletedFilesForDoc = new HashMap<>();

        // Use a clone while iterating to avoid ConcurrentModificationExceptions while removing attachments.
        List<XWikiAttachment> attachmentsList = new ArrayList<>(document.getAttachmentList());

        for (XWikiAttachment attachment : attachmentsList) {
            scanAttachment(attachment, antivirus, document, deletedFilesForDoc, scanJson, antivirusLog, engineHint);
        }

        // Save the changes, if needed.
        if (deletedFilesForDoc.isEmpty()) {
            return;
        }

        Map<String, Collection<String>> loggingData = deletedFilesForDoc.entrySet()
                .stream()
                .collect(Collectors.toMap(e -> e.getKey().getFilename(), Map.Entry::getValue));
        try {
            // Use the (scheduler job's) context user as author.
            document.setAuthorReference(context.getUserReference());

            xwiki.saveDocument(document, "[Antivirus Application] Automatically removed infected attachment(s)",
                    context);
            for (Map.Entry<XWikiAttachment, Collection<String>> entry : deletedFilesForDoc.entrySet()) {
                logIncident(antivirusLog, entry.getKey(), entry.getValue(), "deleted", engineHint);
            }
            // Log and add to the successful deletions report.
            LOGGER.warn("Deleted infected attachments from document [{}]: [{}]", document.getDocumentReference(),
                    loggingData);
        } catch (Exception e) {
            // Log and add to the failed deletions report.
            LOGGER.error("Failed to delete infected attachments from document [{}]: [{}]",
                    document.getDocumentReference(), loggingData, e);
            for (Map.Entry<XWikiAttachment, Collection<String>> entry : deletedFilesForDoc.entrySet()) {
                logIncident(antivirusLog, entry.getKey(), entry.getValue(), "deleteFailed", engineHint);
            }
        }
    }

    private void scanAttachment(XWikiAttachment attachment, AntivirusEngine antivirus, XWikiDocument document,
                                Map<XWikiAttachment, Collection<String>> deletedAttachmentsForDoc, JsonObject scanJson,
                                AntivirusLog antivirusLog, String engineHint) {
        if (LOGGER.isDebugEnabled()) {
            LOGGER.debug("Scanning attachment [{}]...", attachment.getReference());
        }

        ScanResult scanResult = null;
        try {
            scanResult = antivirus.scan(attachment);
            scanJson.addProperty(SCANNED_FILES_NR_KEY, ++filesScanned);
            if (scanResult.isClean()) {
                return;
            }
        } catch (Exception e) {
            // Log the exception.
            LOGGER.error("Failed to scan attachment [{}]", attachment.getReference(), e);
            // Files larger than the ClamAV configured size (default 25MB) will fail to be scanned. Attempting to scan
            // will throw the following errors. In the scan report we want to display a user friendly message, so we
            // create a new exception.
            String rootExceptionMessage = ExceptionUtils.getRootCauseMessage(e);
<<<<<<< HEAD
            if (rootExceptionMessage.equals("IOException: Broken pipe") ||
                    rootExceptionMessage.equals("ScanFailureException: Scan failure: INSTREAM size limit exceeded. ERROR")) {
=======
            List<String> knownErrors = Arrays.asList(
                "IOException: Broken pipe",
                "ScanFailureException: Scan failure: INSTREAM size limit exceeded. ERROR");
            if (knownErrors.contains(rootExceptionMessage)) {
>>>>>>> 0a399d57
                e = new AntivirusException("File size too large");
            }
            // Add it to the list of failed attachments, to be sent in the report.
            logIncident(antivirusLog, attachment, Collections.singletonList(ExceptionUtils.getRootCauseMessage(e)), "scanFailed", engineHint);
            // Nothing more to do for this attachment.
            return;
        }

        // Remove the infected attachment, without sending it to the RecycleBin.
        document.removeAttachment(attachment, false);

        // Remember the removed attachments for the current document.
        deletedAttachmentsForDoc.put(attachment, scanResult.getfoundViruses());

    }

    private void maybeSendReport(Date startDate, Date endDate) {
        AntivirusConfiguration antivirusConfiguration = Utils.getComponent(AntivirusConfiguration.class);

        QueryManager queryManager = Utils.getComponent(QueryManager.class);
        boolean existScanIncidents;
        try {
            existScanIncidents = !queryManager
                    .createQuery("where doc.object(Antivirus.AntivirusIncidentClass).scanJobId > :docId", Query.XWQL)
                    .setWiki(getXWikiContext().getMainXWiki())
                    .bindValue("docId", startDate.getTime())
                    .setLimit(1)
                    .execute().isEmpty();
        } catch (QueryException e) {
            LOGGER.error("Failed to query for the incidents created during the scan.", e);
            return;
        }
        // Skip sending the report only when no infected attachments are found and report sending is not forced.
<<<<<<< HEAD
        if (!antivirusConfiguration.shouldAlwaysSendReport() && existScanIncidents) {
=======
        if (!antivirusConfiguration.shouldAlwaysSendReport() && deletedInfectedAttachments.isEmpty()
            && deleteFailedInfectedAttachments.isEmpty())
        {
>>>>>>> 0a399d57
            LOGGER.debug("No-infections scheduled scan report sending is skipped. 'Alway Send Report' is disabled.");
            return;
        }

        try {
            AntivirusReportSender reportSender = Utils.getComponent(AntivirusReportSender.class);
            reportSender.sendReport(startDate, endDate);
        } catch (Exception e) {
            // XWikiAttachment.toString() is not very useful when logging, so we need something better.
            try {
                Map<String, Map<AttachmentReference, Collection<String>>> incidents = getIncidents(startDate);
                LOGGER.error(
                        "Failed to send the infection report. Logging the report instead...\n"
                                + "Delete failed for infected attachments: [{}]\n" + "Deleted infected attachments: [{}]\n"
                                + "Scan failed attachments: [{}]\n" + "Start date: [{}]\n" + "End date: [{}]",
                        incidents.get("deleteFailed"), incidents.get("deleted"), incidents.get("scanFailed"), startDate, endDate);
            } catch (QueryException | XWikiException ex) {
                LOGGER.error(
                        "Failed to send the infection report. Failed to log the incidents.", e);
            }

        }
    }


    private JsonObject createJson(String path) {
        try {
            List<String> jsonFileContent = Files.readAllLines(Paths.get(path));
            JsonObject scanJson = gson.fromJson(String.join("", jsonFileContent), JsonObject.class);
            filesScanned = scanJson.getAsJsonPrimitive(SCANNED_FILES_NR_KEY).getAsInt();
            return scanJson;

        } catch (IOException e) {
            JsonObject scanJson = new JsonObject();
            scanJson.addProperty(JOB_START_TIME_KEY, System.currentTimeMillis());
            scanJson.addProperty(SCANNED_FILES_NR_KEY, 0);
            scanJson.addProperty(LAST_DOCUMENT_KEY, "");

            persistJson(path, scanJson);

            return scanJson;
        }


    }

    private String getJsonPath() {
        String jsonPath = Utils.getComponent(Environment.class).getPermanentDirectory().getAbsolutePath() + PATH;
        try {
            Files.createDirectories(Paths.get(jsonPath));
        } catch (IOException e) {
            LOGGER.warn("Could not create the path [{}] for the persisted status of the scan.", jsonPath, e);
        }
        jsonPath += JSON_FILE_NAME;
        return jsonPath;
    }

    private void persistJson(String jsonPath, JsonObject scanData) {
        try (PrintWriter out = new PrintWriter(new FileWriter(jsonPath))) {
            out.write(scanData.toString());
        } catch (Exception e) {
            e.printStackTrace();
        }
    }

    private Map<String, Map<AttachmentReference, Collection<String>>> getIncidents(Date startDate) throws XWikiException, QueryException {
        XWikiContext context = getXWikiContext();
        QueryManager queryManager = Utils.getComponent(QueryManager.class);
        DocumentReferenceResolver<String> resolver = Utils.getComponent(DocumentReferenceResolver.TYPE_STRING);
        List<String> incidentDocNames = queryManager
                .createQuery("where doc.object(Antivirus.AntivirusIncidentClass).scanJobId > :docId", Query.XWQL)
                .setWiki(context.getMainXWiki())
                .bindValue("docId", startDate.getTime())
                .execute();

        Map<String, Map<AttachmentReference, Collection<String>>> incidents = new HashMap<>();
        for (String incidentDocName : incidentDocNames) {
            DocumentReference reference = resolver.resolve(incidentDocName, context.getMainXWiki());
            XWikiDocument doc = context.getWiki().getDocument(reference, context);
            BaseObject incidentObj = doc.getXObject(DefaultAntivirusLog.INCIDENT_CLASS_REFERENCE);
            DocumentReference docRef = resolver.resolve(incidentObj.getStringValue("attachmentDocument"));
            AttachmentReference attachmentRef = new AttachmentReference(incidentObj.getStringValue("attachmentName"), docRef);
            incidents.getOrDefault(incidentObj.getStringValue("incidentAction"), new HashMap<>())
                    .put(attachmentRef, incidentObj.getListValue("attachmentInfections"));

        }
        return incidents;
    }

    private void logIncident(AntivirusLog antivirusLog, XWikiAttachment attachment, Collection<String> infections, String action, String engineHint) {
        try {
            antivirusLog.log(attachment, infections, action, "scheduledScan", engineHint);
        } catch (AntivirusException e) {
            LOGGER.error("Failed to log scheduled scan incident", e);
        }
    }
}<|MERGE_RESOLUTION|>--- conflicted
+++ resolved
@@ -19,7 +19,6 @@
  */
 package com.xwiki.antivirus.internal;
 
-<<<<<<< HEAD
 import com.google.gson.Gson;
 import com.google.gson.JsonObject;
 import com.xpn.xwiki.XWiki;
@@ -32,17 +31,6 @@
 import com.xpn.xwiki.web.Utils;
 import com.xwiki.antivirus.*;
 import com.xwiki.licensing.Licensor;
-=======
-import java.util.ArrayList;
-import java.util.Arrays;
-import java.util.Collection;
-import java.util.Date;
-import java.util.HashMap;
-import java.util.LinkedHashMap;
-import java.util.List;
-import java.util.Map;
-
->>>>>>> 0a399d57
 import org.apache.commons.lang3.exception.ExceptionUtils;
 import org.quartz.JobExecutionContext;
 import org.quartz.JobExecutionException;
@@ -295,15 +283,10 @@
             // will throw the following errors. In the scan report we want to display a user friendly message, so we
             // create a new exception.
             String rootExceptionMessage = ExceptionUtils.getRootCauseMessage(e);
-<<<<<<< HEAD
-            if (rootExceptionMessage.equals("IOException: Broken pipe") ||
-                    rootExceptionMessage.equals("ScanFailureException: Scan failure: INSTREAM size limit exceeded. ERROR")) {
-=======
             List<String> knownErrors = Arrays.asList(
                 "IOException: Broken pipe",
                 "ScanFailureException: Scan failure: INSTREAM size limit exceeded. ERROR");
             if (knownErrors.contains(rootExceptionMessage)) {
->>>>>>> 0a399d57
                 e = new AntivirusException("File size too large");
             }
             // Add it to the list of failed attachments, to be sent in the report.
@@ -337,13 +320,7 @@
             return;
         }
         // Skip sending the report only when no infected attachments are found and report sending is not forced.
-<<<<<<< HEAD
         if (!antivirusConfiguration.shouldAlwaysSendReport() && existScanIncidents) {
-=======
-        if (!antivirusConfiguration.shouldAlwaysSendReport() && deletedInfectedAttachments.isEmpty()
-            && deleteFailedInfectedAttachments.isEmpty())
-        {
->>>>>>> 0a399d57
             LOGGER.debug("No-infections scheduled scan report sending is skipped. 'Alway Send Report' is disabled.");
             return;
         }
